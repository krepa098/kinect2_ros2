# IAI Kinect2

## Maintainer

- [Thiemo Wiedemeyer](https://ai.uni-bremen.de/team/thiemo_wiedemeyer) <<wiedemeyer@cs.uni-bremen.de>>, [Institute for Artificial Intelligence](http://ai.uni-bremen.de/), University of Bremen

## Read this first

Please read this README and the ones of the individual components throughly before asking questions. We get a lot of repeated questions, so when you have a problem, we urge everyone to check the [github issues  (including closed ones)](https://github.com/code-iai/iai_kinect2/issues?utf8=%E2%9C%93&q=is%3Aissue). Your issue is very likely discussed there already.

The goal of this project is to give you a driver and the tools needed to receive data from the Kinect-2 sensor, in a way useful for robotics. You will still need to know how to use ROS to make use of it. Please follow the [ROS tutorials](http://wiki.ros.org/ROS/Tutorials). You will also need to learn how to work with point-clouds, or depth-clouds, or images (computer vision) to do useful things with the data.

*Note:* ***Please use the GitHub issues*** *for questions and problems regarding the iai_kinect2 package and its components.* ***Do not write emails.***

## Table of contents
- [Description](#description)
- [FAQ](#faq)
- [Dependencies](#dependencies)
- [Install](#install)
- [GPU acceleration](#gpu-acceleration)
  - [OpenCL with AMD](#opencl-with-amd)
  - [OpenCL/CUDA with Nvidia](#openclcuda-with-nvidia)
  - [OpenCL with Intel](#opencl-with-intel)
- [Citation](#citation)
- [Screenshots](#screenshots)

## Description

This is a collection of tools and libraries for a ROS Interface to the Kinect One (Kinect v2).

It contains:
- [a calibration tool](kinect2_calibration) for calibrating the IR sensor of the Kinect One to the RGB sensor and the depth measurements
- [a library](kinect2_registration) for depth registration with OpenCL support
- [the bridge](kinect2_bridge) between [libfreenect2](https://github.com/OpenKinect/libfreenect2) and [ROS](http://www.ros.org/)
- [a viewer](kinect2_viewer) for the images / point clouds

## FAQ

#### If I have any question or someting is not working, what should I do first?

First you should look at this FAQ and the [FAQ from libfreenect2](https://github.com/OpenKinect/libfreenect2#faq).
Secondly, look at [issue page from libfreenect2](https://github.com/OpenKinect/libfreenect2/issues) and
the [issue page of iai_kinect2](https://github.com/code-iai/iai_kinect2/issues) for similar issues and solutions.

#### Point clouds are not being published?

Point clouds are only published when the launch file is used. Make sure to start kinect2_bridge with `roslaunch kinect2_bridge kinect2_bridge.launch`.

#### Will it work with OpenCV 3.0

Short answer: No.

Long answer: Yes, it is possible to compile this package with OpenCV 3.0, but it will not work.
This is because cv_bridge is used, which itself is compiled with OpenCV 2.4.x in ROS Indigo/Jade and
linking against both OpenCV versions is not possible. Working support for OpenCV 3.0 might come with a future ROS release.

#### kinect2_bridge is not working / crashing, what is wrong?

There are many reasons why `kinect2_bridge` might not working. The first thing to find out whether the problem is related to `kinect2_bridge` or `libfreenect2`.
A good tool for testing is `Protonect`, it is a binary located in `libfreenect2/build/bin/Protonect`.
It uses libfreenect2 directly with a minimal dependency on other libraries, so it is a good tool for the first tests.

Execute:
- `./Protonect gl` to test OpenGL support.
- `./Protonect cl` to test OpenCL support.
- `./Protonect cpu` to test CPU support.

Before running `kinect2_bridge` please make sure `Protonect` is working and showing color, depth and ir images.
If some of them are black, than there is a problem not related to `kinect2_bridge` and you should look at the issues from the libfreenect2 GitHub page for help.

If one of them works, try out the one that worked with `kinect2_bridge`: `rosrun kinect2_bridge kinect2_bridge _depth_method:=<opengl|opencl|cpu>`.
You can also change the registration method with `_reg_method:=<cpu|opencl>`.

#### Protonect works fine, but kinect2_bridge is still not working / crashing.

If that is the case, you have to make sure that `Protonect` uses the same version of `libfreenect2` as `kinect2_bridge` does.
To do so, run `make` and `sudo make install` in the build folder again. And try out `kinect2_bridge` again.

```bash
cd libfreenect2/build
make & sudo make install
```

Also make sure that you are not using OpenCV 3.0.

If it is still crashing, compile it in debug and run it with gdb:

```bash
cd <catkin_ws>
catkin_make -DCMAKE_BUILD_TYPE="Debug"
cd devel/lib/kinect2_bridge
gdb kinect2_bridge
# inside gdb: run until it crashes and do a backtrace
run
bt
quit
```

Open an issue and post the problem description and the output from the backtrace (`bt`).

#### kinect2_bridge hangs and prints "waiting for clients to connect"

This is the normal behavior. 'kinect2_bridge' will only process data when clients are connected (ROS nodes listening to at least one of the topics).
This saves CPU and GPU resources. As soon as you start the `kinect_viewer` or `rostopic hz` on one of the topics, processing should start.

#### rosdep: Cannot locate rosdep definition for [kinect2_bridge] or [kinect2_registration]

`rosdep` will output errors on not being able to locate `[kinect2_bridge]` and `[kinect2_registration]`.
That is fine because they are all part of the iai_kinect2 package and `rosdep` does not know these packages.

#### Protonect or kinect2_bridge outputs [TransferPool::submit] failed to submit transfer

This indicates problems with the USB connection.

#### I still have an issue, what should I do?

First of all, check the issue pages on GitHub for similar issues, as they might contain solutions for them.
By default you will only see the open issues, but if you click on `closed` you will the the ones solved. There is also a search field which helps to find similar issues.

If you found no solution in the issues, feel free to open a new issue for your problem. Please describe your problem in detail and provide error messages and log output.

## Dependencies

- ROS Hydro/Indigo
- OpenCV (2.4.x, using the one from the official Ubuntu repositories is recommended)
- PCL (1.7.x, using the one from the official Ubuntu repositories is recommended)
- Eigen (optional, but recommended)
- OpenCL (optional, but recommended)
- [libfreenect2](https://github.com/OpenKinect/libfreenect2) (>= v0.2.0, for stability checkout the latest stable release)

## Install

1. Install the ROS. [Instructions for Ubuntu 14.04](http://wiki.ros.org/indigo/Installation/Ubuntu)
2. [Setup your ROS environment](http://wiki.ros.org/ROS/Tutorials/InstallingandConfiguringROSEnvironment)
3. Install [libfreenect2](https://github.com/OpenKinect/libfreenect2):

   Follow [the instructions](https://github.com/OpenKinect/libfreenect2#debianubuntu-1404) and enable C++11 by using `cmake .. -DENABLE_CXX11=ON` instead of `cmake ..`

   If something is not working, check out the latest stable release, for example `git checkout v0.2.0`.

4. Clone this repository into your catkin workspace, install the dependencies and build it:

<<<<<<< HEAD
    ```bash
    cd ~/catkin_ws/src/
    git clone https://github.com/code-iai/iai_kinect2.git
    cd iai_kinect2
    rosdep install -r --from-paths .
    cd ~/catkin_ws
    catkin_make -DCMAKE_BUILD_TYPE="Release"
    ```
=======
```
cd ~/catkin_ws/src/
git clone https://github.com/code-iai/iai_kinect2.git
cd iai_kinect2
rosdep install -r --from-paths .
cd ~/catkin_ws
catkin_make -DCMAKE_BUILD_TYPE="Release"
```
>>>>>>> 4d41e24c

   *Note: `rosdep` will output errors on not being able to locate `[kinect2_bridge]` and `[depth_registration]`.
   That is fine because they are all part of the iai_kinect2 package and `rosdep` does not know these packages.*

   *Note: If you installed libfreenect2 somewhere else than in `$HOME/freenect2` or a standard location like `/usr/local`
   you have to specify the path to it by adding `-Dfreenect2_DIR=path_to_freenect2/lib/cmake/freenect2` to `catkin_make`.*

5. Connect your sensor and run `kinect2_bridge`:

<<<<<<< HEAD
    ```bash
    roslaunch kinect2_bridge kinect2_bridge.launch
    ```

=======
```
roslaunch kinect2_bridge kinect2_bridge.launch
```
>>>>>>> 4d41e24c
6. Calibrate your sensor using the `kinect2_calibration`. [Further details](kinect2_calibration#calibrating-the-kinect-one)
7. Add the calibration files to the `kinect2_bridge/data/<serialnumber>` folder. [Further details](kinect2_bridge#first-steps)
8. Restart `kinect2_bridge` and view the results using `rosrun kinect2_viewer kinect2_viewer kinect2 sd cloud`.

## GPU acceleration

### OpenCL with AMD

Install the latest version of the AMD Catalyst drivers from https://support.amd.com and follow the instructions. Also install `opencl-headers`.

```bash
sudo apt-get install opencl-headers
```

### OpenCL/CUDA with Nvidia

Go to [developer.nvidia.com/cuda-downloads](https://developer.nvidia.com/cuda-downloads) and select `linux`, `x86_64`, `Ubuntu`, `14.04`, `deb(network)`.
Download the file and follow the instructions. Also install `nvidia-modprobe` and `opencl-headers`.

```bash
sudo apt-get install nvidia-modprobe opencl-headers
```

You also need to add CUDA paths to the system environment, add these lines to you `~/.bashrc`:

```bash
export LD_LIBRARY_PATH="/usr/local/cuda/lib64:${LD_LIBRARY_PATH}"
export PATH="/usr/local/cuda/bin:${PATH}"
```

A system-wide configuration of the libary path can be created with the following commands:

```bash
echo "/usr/local/cuda/lib64" | sudo tee /etc/ld.so.conf.d/cuda.conf
sudo ldconfig
```

### OpenCL with Intel

You can either install a binary package from a PPA like [ppa:floe/beignet](https://launchpad.net/~floe/+archive/ubuntu/beignet), or build beignet yourself.
It's recommended to use the binary from the PPA.

```bash
sudo add-apt-repository ppa:floe/beignet && sudo apt-get update
sudo apt-get install beignet beignet-dev opencl-headers
```

## Citation

If you used `iai_kinect2` for your work, please cite it.

```tex
@misc{iai_kinect2,
  author = {Wiedemeyer, Thiemo},
  title = {{IAI Kinect2}},
  organization = {Institute for Artificial Intelligence},
  address = {University Bremen},
  year = {2014 -- 2015},
  howpublished = {\url{https://github.com/code-iai/iai\_kinect2}},
  note = {Accessed June 12, 2015}
}
```

The result should look something similar to this (may depend on the bibliography style used):

```
T. Wiedemeyer, “IAI Kinect2,” https://github.com/code-iai/iai_kinect2,
Institute for Artificial Intelligence, University Bremen, 2014 – 2015,
accessed June 12, 2015.
```

## Screenshots

Here are some screenshots from our toolkit:
![color image](http://ai.uni-bremen.de/wiki/_media/software/kinect2_color.jpg)
![depth image](http://ai.uni-bremen.de/wiki/_media/software/kinect2_depth_colored.png)
![point cloud](http://ai.uni-bremen.de/wiki/_media/software/kinect2_cloud.png)
![image viewer](http://ai.uni-bremen.de/wiki/_media/software/kinect2_viewer.png)
<|MERGE_RESOLUTION|>--- conflicted
+++ resolved
@@ -140,7 +140,6 @@
 
 4. Clone this repository into your catkin workspace, install the dependencies and build it:
 
-<<<<<<< HEAD
     ```bash
     cd ~/catkin_ws/src/
     git clone https://github.com/code-iai/iai_kinect2.git
@@ -149,16 +148,6 @@
     cd ~/catkin_ws
     catkin_make -DCMAKE_BUILD_TYPE="Release"
     ```
-=======
-```
-cd ~/catkin_ws/src/
-git clone https://github.com/code-iai/iai_kinect2.git
-cd iai_kinect2
-rosdep install -r --from-paths .
-cd ~/catkin_ws
-catkin_make -DCMAKE_BUILD_TYPE="Release"
-```
->>>>>>> 4d41e24c
 
    *Note: `rosdep` will output errors on not being able to locate `[kinect2_bridge]` and `[depth_registration]`.
    That is fine because they are all part of the iai_kinect2 package and `rosdep` does not know these packages.*
@@ -168,16 +157,10 @@
 
 5. Connect your sensor and run `kinect2_bridge`:
 
-<<<<<<< HEAD
     ```bash
     roslaunch kinect2_bridge kinect2_bridge.launch
     ```
 
-=======
-```
-roslaunch kinect2_bridge kinect2_bridge.launch
-```
->>>>>>> 4d41e24c
 6. Calibrate your sensor using the `kinect2_calibration`. [Further details](kinect2_calibration#calibrating-the-kinect-one)
 7. Add the calibration files to the `kinect2_bridge/data/<serialnumber>` folder. [Further details](kinect2_bridge#first-steps)
 8. Restart `kinect2_bridge` and view the results using `rosrun kinect2_viewer kinect2_viewer kinect2 sd cloud`.
